# 実装計画書・開発メモ（個人用、git管理外）
plan_*.md
memo_*.md
draft_*.md
TODO_*.md

# Python関連
__pycache__/
*.py[cod]
*$py.class
*.so
.Python
build/
develop-eggs/
dist/
downloads/
eggs/
.eggs/
lib/
lib64/
parts/
sdist/
var/
wheels/
*.egg-info/
.installed.cfg
*.egg
MANIFEST

# 仮想環境
venv/
env/
ENV/

# IDEファイル
.vscode/
.idea/
*.swp
*.swo
*~

# システムファイル
.DS_Store
Thumbs.db

# ログファイル
*.log
logs/

# 一時ファイル
*.tmp
*.temp
temp/

# 設定ファイル（機密情報を含む可能性）
.env
config.local.*
secrets.json

# キャッシュ
cache/
.cache/

# テストカバレッジ
.coverage
htmlcov/
.pytest_cache/ 

# cursor
.cursor/

<<<<<<< HEAD
# plans
=======
# plan
>>>>>>> a86c584d
plans/<|MERGE_RESOLUTION|>--- conflicted
+++ resolved
@@ -69,9 +69,5 @@
 # cursor
 .cursor/
 
-<<<<<<< HEAD
-# plans
-=======
 # plan
->>>>>>> a86c584d
 plans/